--- conflicted
+++ resolved
@@ -180,23 +180,6 @@
 - `CCKList`, a persistent iterator structure (akin to a lazy list, without memoization)
 - `CCKTree`, an abstract lazy tree structure
 
-<<<<<<< HEAD
-=======
-=== String
-
-In the module `Containers_string`:
-- `Levenshtein`: edition distance between two strings
-- `KMP`: Knuth-Morris-Pratt substring algorithm
-- `Parse`: simple parser combinators
-
-=== Advanced
-
-In the module `Containers_advanced`:
-- `CCLinq`, high-level query language over collections
-- `CCCat`, a few categorical structures
-- `CCBatch`, to combine operations on collections into one traversal
->>>>>>> 0046bea4
-
 === Thread
 
 In the library `containers.thread`, for preemptive system threads:
