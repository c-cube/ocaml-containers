# OASIS_START
# DO NOT EDIT (digest: a3c674b4239234cbbe53afe090018954)

SETUP = ocaml setup.ml

build: setup.data
	$(SETUP) -build $(BUILDFLAGS)

doc: setup.data build
	$(SETUP) -doc $(DOCFLAGS)

test: setup.data build
	$(SETUP) -test $(TESTFLAGS)

all:
	$(SETUP) -all $(ALLFLAGS)

install: setup.data
	$(SETUP) -install $(INSTALLFLAGS)

uninstall: setup.data
	$(SETUP) -uninstall $(UNINSTALLFLAGS)

reinstall: setup.data
	$(SETUP) -reinstall $(REINSTALLFLAGS)

clean:
	$(SETUP) -clean $(CLEANFLAGS)

distclean:
	$(SETUP) -distclean $(DISTCLEANFLAGS)

setup.data:
	$(SETUP) -configure $(CONFIGUREFLAGS)

configure:
	$(SETUP) -configure $(CONFIGUREFLAGS)

.PHONY: build doc test all install uninstall reinstall clean distclean configure

# OASIS_STOP

EXAMPLES = examples/mem_size.native examples/collatz.native \
	examples/bencode_write.native # examples/crawl.native
OPTIONS = -use-ocamlfind -I _build

examples: all
	ocamlbuild $(OPTIONS) -package unix -I . $(EXAMPLES)

push_doc: doc
	scp -r containers.docdir/* cedeela.fr:~/simon/root/software/containers/
	scp -r containers_string.docdir/* cedeela.fr:~/simon/root/software/containers/string/
	scp -r containers_advanced.docdir/* cedeela.fr:~/simon/root/software/containers/advanced
	scp -r containers_misc.docdir/* cedeela.fr:~/simon/root/software/containers/misc/

DONTTEST=myocamlbuild.ml setup.ml $(wildcard **/*.cppo*)
QTESTABLE=$(filter-out $(DONTTEST), \
	$(wildcard core/*.ml) $(wildcard core/*.mli) \
	$(wildcard core/*.cppo.ml) $(wildcard core/*.cppo.mli) \
	$(wildcard misc/*.ml) $(wildcard misc/*.mli) \
	$(wildcard string/*.ml) $(wildcard string/*.mli) \
	)

qtest-clean:
	@rm -rf qtest/

QTEST_PREAMBLE='open CCFun;; '

#qtest-build: qtest-clean build
#	@mkdir -p qtest
#	@qtest extract --preamble $(QTEST_PREAMBLE) \
#		-o qtest/qtest_all.ml \
#		$(QTESTABLE) 2> /dev/null
#	@ocamlbuild $(OPTIONS) -pkg oUnit,QTest2Lib,ocamlbuildlib \
#		-I core -I misc -I string \
#		qtest/qtest_all.native

qtest-gen: qtest-clean
	@mkdir -p qtest
	@if which qtest ; then \
		qtest extract --preamble $(QTEST_PREAMBLE) \
			-o qtest/run_qtest.cppo.ml \
			$(QTESTABLE) 2> /dev/null ; \
	else touch qtest/run_qtest.cppo.ml ; \
	fi

push-stable:
	git checkout stable
	git merge master -m 'merge from master'
	oasis setup
	git commit -a -m 'oasis files'
	git push origin
	git checkout master

clean-generated:
	rm **/*.{mldylib,mlpack,mllib} myocamlbuild.ml -f

run-test: build
	./run_qtest.native
	./run_tests.native

test-all: run-test

tags:
	otags *.ml *.mli

VERSION=$(shell awk '/^Version:/ {print $$2}' _oasis)

update_next_tag:
	@echo "update version to $(VERSION)..."
	sed -i "s/NEXT_VERSION/$(VERSION)/g" **/*.ml **/*.mli
	sed -i "s/NEXT_RELEASE/$(VERSION)/g" **/*.ml **/*.mli

udpate_sequence:
	git subtree pull --prefix sequence sequence stable --squash

<<<<<<< HEAD
.PHONY: examples push_doc tags qtest clean update_sequence push-stable clean-generated
=======
.PHONY: examples push_doc tags qtest update_sequence update_next_tag
>>>>>>> 16f16067
<|MERGE_RESOLUTION|>--- conflicted
+++ resolved
@@ -114,8 +114,4 @@
 udpate_sequence:
 	git subtree pull --prefix sequence sequence stable --squash
 
-<<<<<<< HEAD
-.PHONY: examples push_doc tags qtest clean update_sequence push-stable clean-generated
-=======
-.PHONY: examples push_doc tags qtest update_sequence update_next_tag
->>>>>>> 16f16067
+.PHONY: examples push_doc tags qtest clean update_sequence update_next_tag push-stable clean-generated
