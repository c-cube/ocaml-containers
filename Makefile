# OASIS_START
# DO NOT EDIT (digest: a3c674b4239234cbbe53afe090018954)

SETUP = ocaml setup.ml

build: setup.data
	$(SETUP) -build $(BUILDFLAGS)

doc: setup.data build
	$(SETUP) -doc $(DOCFLAGS)

test: setup.data build
	$(SETUP) -test $(TESTFLAGS)

all:
	$(SETUP) -all $(ALLFLAGS)

install: setup.data
	$(SETUP) -install $(INSTALLFLAGS)

uninstall: setup.data
	$(SETUP) -uninstall $(UNINSTALLFLAGS)

reinstall: setup.data
	$(SETUP) -reinstall $(REINSTALLFLAGS)

clean:
	$(SETUP) -clean $(CLEANFLAGS)

distclean:
	$(SETUP) -distclean $(DISTCLEANFLAGS)

setup.data:
	$(SETUP) -configure $(CONFIGUREFLAGS)

configure:
	$(SETUP) -configure $(CONFIGUREFLAGS)

.PHONY: build doc test all install uninstall reinstall clean distclean configure

# OASIS_STOP

EXAMPLES = examples/mem_size.native examples/collatz.native \
	examples/bencode_write.native # examples/crawl.native
OPTIONS = -use-ocamlfind -I _build

examples: all
	ocamlbuild $(OPTIONS) -package unix -I . $(EXAMPLES)

push_doc: doc
	scp -r containers.docdir/* cedeela.fr:~/simon/root/software/containers/

DONTTEST=myocamlbuild.ml setup.ml $(wildcard src/**/*.cppo.*)
QTESTABLE=$(filter-out $(DONTTEST), \
	$(wildcard src/core/*.ml) \
	$(wildcard src/core/*.mli) \
	$(wildcard src/data/*.ml) \
	$(wildcard src/data/*.mli) \
	$(wildcard src/string/*.ml) \
	$(wildcard src/string/*.mli) \
	$(wildcard src/io/*.ml) \
	$(wildcard src/io/*.mli) \
	$(wildcard src/sexp/*.ml) \
	$(wildcard src/sexp/*.mli) \
	$(wildcard src/advanced/*.ml) \
	$(wildcard src/advanced/*.mli) \
	$(wildcard src/iter/*.ml) \
	$(wildcard src/iter/*.mli) \
	$(wildcard src/bigarray/*.ml) \
	$(wildcard src/bigarray/*.mli) \
	)

qtest-clean:
	@rm -rf qtest/

QTEST_PREAMBLE='open CCFun;; '

#qtest-build: qtest-clean build
#	@mkdir -p qtest
#	@qtest extract --preamble $(QTEST_PREAMBLE) \
#		-o qtest/qtest_all.ml \
#		$(QTESTABLE) 2> /dev/null
#	@ocamlbuild $(OPTIONS) -pkg oUnit,QTest2Lib,ocamlbuildlib \
#		-I core -I misc -I string \
#		qtest/qtest_all.native

qtest-gen: qtest-clean
	@mkdir -p qtest
	@if which qtest > /dev/null ; then \
		qtest extract --preamble $(QTEST_PREAMBLE) \
			-o qtest/run_qtest.ml \
			$(QTESTABLE) 2> /dev/null ; \
	else touch qtest/run_qtest.ml ; \
	fi

push-stable:
	git checkout stable
	git merge master -m 'merge from master'
	oasis setup
	git commit -a -m 'oasis files'
	git push origin
	git checkout master

clean-generated:
	rm **/*.{mldylib,mlpack,mllib} myocamlbuild.ml -f

run-test: build
	./run_qtest.native
	./run_tests.native

test-all: run-test

tags:
	otags *.ml *.mli

VERSION=$(shell awk '/^Version:/ {print $$2}' _oasis)

update_next_tag:
	@echo "update version to $(VERSION)..."
	zsh -c 'sed -i "s/NEXT_VERSION/$(VERSION)/g" **/*.ml **/*.mli'
	zsh -c 'sed -i "s/NEXT_RELEASE/$(VERSION)/g" **/*.ml **/*.mli'

devel:
	./configure --enable-bench --enable-tests --enable-misc \
		--enable-bigarray --enable-thread --enable-advanced
	make all

<<<<<<< HEAD
.PHONY: examples push_doc tags qtest clean update_sequence update_next_tag push-stable clean-generated
=======
.PHONY: examples push_doc tags qtest-gen qtest-clean devel update_next_tag
>>>>>>> a21f097a
<|MERGE_RESOLUTION|>--- conflicted
+++ resolved
@@ -125,8 +125,4 @@
 		--enable-bigarray --enable-thread --enable-advanced
 	make all
 
-<<<<<<< HEAD
-.PHONY: examples push_doc tags qtest clean update_sequence update_next_tag push-stable clean-generated
-=======
-.PHONY: examples push_doc tags qtest-gen qtest-clean devel update_next_tag
->>>>>>> a21f097a
+.PHONY: examples push_doc tags qtest-gen qtest-clean devel update_next_tag