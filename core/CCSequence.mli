(*
copyright (c) 2013, simon cruanes
all rights reserved.

redistribution and use in source and binary forms, with or without
modification, are permitted provided that the following conditions are met:

redistributions of source code must retain the above copyright notice, this
list of conditions and the following disclaimer.  redistributions in binary
form must reproduce the above copyright notice, this list of conditions and the
following disclaimer in the documentation and/or other materials provided with
the distribution.

THIS SOFTWARE IS PROVIDED BY THE COPYRIGHT HOLDERS AND CONTRIBUTORS "AS IS" AND
ANY EXPRESS OR IMPLIED WARRANTIES, INCLUDING, BUT NOT LIMITED TO, THE IMPLIED
WARRANTIES OF MERCHANTABILITY AND FITNESS FOR A PARTICULAR PURPOSE ARE
DISCLAIMED. IN NO EVENT SHALL THE COPYRIGHT HOLDER OR CONTRIBUTORS BE LIABLE
FOR ANY DIRECT, INDIRECT, INCIDENTAL, SPECIAL, EXEMPLARY, OR CONSEQUENTIAL
DAMAGES (INCLUDING, BUT NOT LIMITED TO, PROCUREMENT OF SUBSTITUTE GOODS OR
SERVICES; LOSS OF USE, DATA, OR PROFITS; OR BUSINESS INTERRUPTION) HOWEVER
CAUSED AND ON ANY THEORY OF LIABILITY, WHETHER IN CONTRACT, STRICT LIABILITY,
OR TORT (INCLUDING NEGLIGENCE OR OTHERWISE) ARISING IN ANY WAY OUT OF THE USE
OF THIS SOFTWARE, EVEN IF ADVISED OF THE POSSIBILITY OF SUCH DAMAGE.
*)

(** {1 Simple and Efficient Iterators} *)

(** The iterators are designed to allow easy transfer (mappings) between data
    structures, without defining [n^2] conversions between the [n] types. The
    implementation relies on the assumption that a sequence can be iterated
    on as many times as needed; this choice allows for high performance
    of many combinators. However, for transient iterators, the {!persistent}
    function is provided, storing elements of a transient iterator
    in memory; the iterator can then be used several times (See further).

    Note that some combinators also return sequences (e.g. {!group}). The
    transformation is computed on the fly every time one iterates over
    the resulting sequence. If a transformation performs heavy computation,
    {!persistent} can also be used as intermediate storage.

    Most functions are {b lazy}, i.e. they do not actually use their arguments
    until their result is iterated on. For instance, if one calls {!map}
    on a sequence, one gets a new sequence, but nothing else happens until
    this new sequence is used (by folding or iterating on it).

    If a sequence is built from an iteration function that is {b repeatable}
    (i.e. calling it several times always iterates on the same set of
    elements, for instance List.iter or Map.iter), then
    the resulting {!t} object is also repeatable. For {b one-time iter functions}
    such as iteration on a file descriptor or a {!Stream},
    the {!persistent} function can be used to iterate and store elements in
    a memory structure; the result is a sequence that iterates on the elements
    of this memory structure, cheaply and repeatably. *)

type +'a t = ('a -> unit) -> unit
  (** A sequence of values of type ['a]. If you give it a function ['a -> unit]
      it will be applied to every element of the sequence successively. *)

type +'a sequence = 'a t

type (+'a, +'b) t2 = ('a -> 'b -> unit) -> unit
  (** Sequence of pairs of values of type ['a] and ['b]. *)

(** {2 Build a sequence} *)

val from_iter : (('a -> unit) -> unit) -> 'a t
  (** Build a sequence from a iter function *)

val from_fun : (unit -> 'a option) -> 'a t
  (** Call the function repeatedly until it returns None. This
      sequence is transient, use {!persistent} if needed! *)

val empty : 'a t
  (** Empty sequence. It contains no element. *)

val singleton : 'a -> 'a t
  (** Singleton sequence, with exactly one element. *)

val doubleton : 'a -> 'a -> 'a t
  (** Sequence with exactly two elements
      @since 0.3.4 *)

val cons : 'a -> 'a t -> 'a t
  (** [cons x l] yields [x], then yields from [l].
      Same as [append (singleton x) l]
      @since 0.3.4 *)


val snoc : 'a t -> 'a -> 'a t
  (** Same as {!cons} but yields the element after iterating on [l]
      @since 0.3.4 *)

val return : 'a -> 'a t
  (** Synonym to {!singleton}
      @since 0.3.4 *)

val pure : 'a -> 'a t
  (** Synonym to {!singleton}
      @since 0.3.4 *)

val repeat : 'a -> 'a t
  (** Infinite sequence of the same element. You may want to look
      at {!take} and the likes if you iterate on it. *)

val iterate : ('a -> 'a) -> 'a -> 'a t
  (** [iterate f x] is the infinite sequence [x, f(x), f(f(x)), ...] *)

val forever : (unit -> 'b) -> 'b t
  (** Sequence that calls the given function to produce elements.
      The sequence may be transient (depending on the function), and definitely
      is infinite. You may want to use {!take} and {!persistent}. *)

val cycle : 'a t -> 'a t
  (** Cycle forever through the given sequence. Assume the given sequence can
      be traversed any amount of times (not transient).  This yields an
      infinite sequence, you should use something like {!take} not to loop
      forever. *)

(** {2 Consume a sequence} *)

val iter : ('a -> unit) -> 'a t -> unit
  (** Consume the sequence, passing all its arguments to the function.
      Basically [iter f seq] is just [seq f]. *)

val iteri : (int -> 'a -> unit) -> 'a t -> unit
  (** Iterate on elements and their index in the sequence *)

val fold : ('b -> 'a -> 'b) -> 'b -> 'a t -> 'b
  (** Fold over elements of the sequence, consuming it *)

val foldi : ('b -> int -> 'a -> 'b) -> 'b -> 'a t -> 'b
  (** Fold over elements of the sequence and their index, consuming it *)

val map : ('a -> 'b) -> 'a t -> 'b t
  (** Map objects of the sequence into other elements, lazily *)

val mapi : (int -> 'a -> 'b) -> 'a t -> 'b t
  (** Map objects, along with their index in the sequence *)

val for_all : ('a -> bool) -> 'a t -> bool
  (** Do all elements satisfy the predicate? *)

val exists : ('a -> bool) -> 'a t -> bool
  (** Exists there some element satisfying the predicate? *)

val mem : ?eq:('a -> 'a -> bool) -> 'a -> 'a t -> bool
  (** Is the value a member of the sequence?
      @param eq the equality predicate to use (default [(=)])
      @since 0.3.4 *)

val find : ('a -> 'b option) -> 'a t -> 'b option
  (** Find the first element on which the function doesn't return [None]
      @since 0.3.4 *)

val length : 'a t -> int
  (** How long is the sequence? Forces the sequence. *)

val is_empty : 'a t -> bool
  (** Is the sequence empty? Forces the sequence. *)

(** {2 Transform a sequence} *)

val filter : ('a -> bool) -> 'a t -> 'a t
  (** Filter on elements of the sequence *)

val append : 'a t -> 'a t -> 'a t
  (** Append two sequences. Iterating on the result is like iterating
      on the first, then on the second. *)

val concat : 'a t t -> 'a t
  (** Concatenate a sequence of sequences into one sequence. *)

val flatten : 'a t t -> 'a t
  (** Alias for {!concat} *)

val flatMap : ('a -> 'b t) -> 'a t -> 'b t
  (** Monadic bind. Intuitively, it applies the function to every element of the
      initial sequence, and calls {!concat}. *)

val flat_map : ('a -> 'b t) -> 'a t -> 'b t
  (** Alias to {!flatMap} with a more explicit name
      @since 0.3.4 *)

val fmap : ('a -> 'b option) -> 'a t -> 'b t
  (** Specialized version of {!flatMap} for options.  *)

val filter_map : ('a -> 'b option) -> 'a t -> 'b t
  (** Alias to {!fmap} with a more explicit name
      @since 0.3.4 *)

val intersperse : 'a -> 'a t -> 'a t
  (** Insert the single element between every element of the sequence *)

(** {2 Caching} *)

val persistent : 'a t -> 'a t
  (** Iterate on the sequence, storing elements in an efficient internal structure..
      The resulting sequence can be iterated on as many times as needed.
      {b Note}: calling persistent on an already persistent sequence
      will still make a new copy of the sequence! *)

val persistent_lazy : 'a t -> 'a t
  (** Lazy version of {!persistent}. When calling [persistent_lazy s],
      a new sequence [s'] is immediately returned (without actually consuming
      [s]) in constant time; the first time [s'] is iterated on,
      it also consumes [s] and caches its content into a inner data
      structure that will back [s'] for future iterations.

      {b warning}: on the first traversal of [s'], if the traversal
      is interrupted prematurely ({!take}, etc.) then [s'] will not be
      memorized, and the next call to [s'] will traverse [s] again.

      @since 0.3.4 *)

(** {2 Misc} *)

val sort : ?cmp:('a -> 'a -> int) -> 'a t -> 'a t
  (** Sort the sequence. Eager, O(n) ram and O(n ln(n)) time.
      It iterates on elements of the argument sequence immediately,
      before it sorts them. *)

val sort_uniq : ?cmp:('a -> 'a -> int) -> 'a t -> 'a t
  (** Sort the sequence and remove duplicates. Eager, same as [sort] *)

val group : ?eq:('a -> 'a -> bool) -> 'a t -> 'a list t
  (** Group equal consecutive elements. *)

val uniq : ?eq:('a -> 'a -> bool) -> 'a t -> 'a t
  (** Remove consecutive duplicate elements. Basically this is
      like [fun seq -> map List.hd (group seq)]. *)

val product : 'a t -> 'b t -> ('a * 'b) t
  (** Cartesian product of the sequences. When calling [product a b],
      the caller {b MUST} ensure that [b] can be traversed as many times
      as required (several times), possibly by calling {!persistent} on it
      beforehand. *)

val product2 : 'a t -> 'b t -> ('a, 'b) t2
  (** Binary version of {!product}. Same requirements.
      @since 0.3.4 *)

val join : join_row:('a -> 'b -> 'c option) -> 'a t -> 'b t -> 'c t
  (** [join ~join_row a b] combines every element of [a] with every
      element of [b] using [join_row]. If [join_row] returns None, then
      the two elements do not combine. Assume that [b] allows for multiple
      iterations. *)

val unfoldr : ('b -> ('a * 'b) option) -> 'b -> 'a t
  (** [unfoldr f b] will apply [f] to [b]. If it
      yields [Some (x,b')] then [x] is returned
      and unfoldr recurses with [b']. *)

val scan : ('b -> 'a -> 'b) -> 'b -> 'a t -> 'b t
  (** Sequence of intermediate results *)

val max : ?lt:('a -> 'a -> bool) -> 'a t -> 'a option
  (** Max element of the sequence, using the given comparison function.
      @return None if the sequence is empty, Some [m] where [m] is the maximal
      element otherwise *)

val min : ?lt:('a -> 'a -> bool) -> 'a t -> 'a option
  (** Min element of the sequence, using the given comparison function.
      see {!max} for more details. *)

val head : 'a t -> 'a option
  (** First element, if any, otherwise [None]
      @since 0.3.4 *)

val head_exn : 'a t -> 'a
  (** First element, if any, fails
      @raise Invalid_argument if the sequence is empty
      @since 0.3.4 *)

val take : int -> 'a t -> 'a t
  (** Take at most [n] elements from the sequence. Works on infinite
      sequences. *)

val take_while : ('a -> bool) -> 'a t -> 'a t
  (** Take elements while they satisfy the predicate, then stops iterating.
      Will work on an infinite sequence [s] if the predicate is false for at
      least one element of [s].
      @since 0.3.4 *)

val drop : int -> 'a t -> 'a t
  (** Drop the [n] first elements of the sequence. Lazy. *)

val drop_while : ('a -> bool) -> 'a t -> 'a t
  (** Predicate version of {!drop}
      @since 0.3.4 *)

val rev : 'a t -> 'a t
  (** Reverse the sequence. O(n) memory and time, needs the
      sequence to be finite. The result is persistent and does
      not depend on the input being repeatable. *)

(** {2 Binary sequences} *)

val empty2 : ('a, 'b) t2

val is_empty2 : (_, _) t2 -> bool

val length2 : (_, _) t2 -> int

val zip : ('a, 'b) t2 -> ('a * 'b) t

val unzip : ('a * 'b) t -> ('a, 'b) t2

val zip_i : 'a t -> (int, 'a) t2
  (** Zip elements of the sequence with their index in the sequence *)

val fold2 : ('c -> 'a -> 'b -> 'c) -> 'c -> ('a, 'b) t2 -> 'c

val iter2 : ('a -> 'b -> unit) -> ('a, 'b) t2 -> unit

val map2 : ('a -> 'b -> 'c) -> ('a, 'b) t2 -> 'c t

val map2_2 : ('a -> 'b -> 'c) -> ('a -> 'b -> 'd) -> ('a, 'b) t2 -> ('c, 'd) t2
  (** [map2_2 f g seq2] maps each [x, y] of seq2 into [f x y, g x y] *)

(** {2 Basic data structures converters} *)

val to_list : 'a t -> 'a list
  (** Convert the sequence into a list. Preserves order of elements.
      This function is tail-recursive, but consumes 2*n memory.
      If order doesn't matter to you, consider {!to_rev_list}. *)

val to_rev_list : 'a t -> 'a list
  (** Get the list of the reversed sequence (more efficient than {!to_list}) *)

val of_list : 'a list -> 'a t

val on_list : ('a t -> 'b t) -> 'a list -> 'b list
(** [on_list f l] is equivalent to [to_list @@ f @@ of_list l].
    @since 0.3.4
*)

val to_opt : 'a t -> 'a option
  (** Alias to {!head}
      @since 0.3.4 *)

val to_array : 'a t -> 'a array
  (** Convert to an array. Currently not very efficient because
      an intermediate list is used. *)

val of_array : 'a array -> 'a t

val of_array_i : 'a array -> (int * 'a) t
  (** Elements of the array, with their index *)

val of_array2 : 'a array -> (int, 'a) t2

val array_slice : 'a array -> int -> int -> 'a t
  (** [array_slice a i j] Sequence of elements whose indexes range
      from [i] to [j] *)

val of_opt : 'a option -> 'a t
  (** Iterate on 0 or 1 values.
      @since 0.3.4 *)

val of_stream : 'a Stream.t -> 'a t
  (** Sequence of elements of a stream (usable only once) *)

val to_stream : 'a t -> 'a Stream.t
  (** Convert to a stream. linear in memory and time (a copy is made in memory) *)

val to_stack : 'a Stack.t -> 'a t -> unit
  (** Push elements of the sequence on the stack *)

val of_stack : 'a Stack.t -> 'a t
  (** Sequence of elements of the stack (same order as [Stack.iter]) *)

val to_queue : 'a Queue.t -> 'a t -> unit
  (** Push elements of the sequence into the queue *)

val of_queue : 'a Queue.t -> 'a t
  (** Sequence of elements contained in the queue, FIFO order *)

val hashtbl_add : ('a, 'b) Hashtbl.t -> ('a * 'b) t -> unit
  (** Add elements of the sequence to the hashtable, with
      Hashtbl.add *)

val hashtbl_replace : ('a, 'b) Hashtbl.t -> ('a * 'b) t -> unit
  (** Add elements of the sequence to the hashtable, with
      Hashtbl.replace (erases conflicting bindings) *)

val to_hashtbl : ('a * 'b) t -> ('a, 'b) Hashtbl.t
  (** Build a hashtable from a sequence of key/value pairs *)

val to_hashtbl2 : ('a, 'b) t2 -> ('a, 'b) Hashtbl.t
  (** Build a hashtable from a sequence of key/value pairs *)

val of_hashtbl : ('a, 'b) Hashtbl.t -> ('a * 'b) t
  (** Sequence of key/value pairs from the hashtable *)

val of_hashtbl2 : ('a, 'b) Hashtbl.t -> ('a, 'b) t2
  (** Sequence of key/value pairs from the hashtable *)

val hashtbl_keys : ('a, 'b) Hashtbl.t -> 'a t
val hashtbl_values : ('a, 'b) Hashtbl.t -> 'b t

val of_str : string -> char t
val to_str :  char t -> string

val concat_str : string t -> string
  (** Concatenate strings together, eagerly.
      Also see {!intersperse} to add a separator.
      @since 0.3.4 *)

exception OneShotSequence
  (** Raised when the user tries to iterate several times on
      a transient iterator *)

val of_in_channel : in_channel -> char t
  (** Iterates on characters of the input (can block when one
      iterates over the sequence). If you need to iterate
      several times on this sequence, use {!persistent}.
      @raise OneShotSequence when used more than once. *)

val to_buffer : char t -> Buffer.t -> unit
  (** Copy content of the sequence into the buffer *)

val int_range : start:int -> stop:int -> int t
  (** Iterator on integers in [start...stop] by steps 1. Also see
      {!(--)} for an infix version. *)

val int_range_dec : start:int -> stop:int -> int t
  (** Iterator on decreasing integers in [stop...start] by steps -1.
      See {!(--^)} for an infix version *)

val of_set : (module Set.S with type elt = 'a and type t = 'b) -> 'b -> 'a t
  (** Convert the given set to a sequence. The set module must be provided. *)

val to_set : (module Set.S with type elt = 'a and type t = 'b) -> 'a t -> 'b
  (** Convert the sequence to a set, given the proper set module *)

type 'a gen = unit -> 'a option
type 'a klist = unit -> [`Nil | `Cons of 'a * 'a klist]

val of_gen : 'a gen -> 'a t
  (** Traverse eagerly the generator and build a sequence from it *)

val to_gen : 'a t -> 'a gen
  (** Make the sequence persistent (O(n)) and then iterate on it. Eager. *)

val of_klist : 'a klist -> 'a t
  (** Iterate on the lazy list *)

val to_klist : 'a t -> 'a klist
  (** Make the sequence persistent and then iterate on it. Eager. *)

(** {2 Functorial conversions between sets and sequences} *)

module Set : sig
  module type S = sig
    include Set.S
    val of_seq : elt sequence -> t
    val to_seq : t -> elt sequence

    val to_list : t -> elt list
      (** @since 0.3.4 *)

    val of_list : elt list -> t
      (** @since 0.3.4 *)
  end

  (** Create an enriched Set module from the given one *)
  module Adapt(X : Set.S) : S with type elt = X.elt and type t = X.t

  (** Functor to build an extended Set module from an ordered type *)
  module Make(X : Set.OrderedType) : S with type elt = X.t
end

(** {2 Conversion between maps and sequences.} *)

module Map : sig
  module type S = sig
    include Map.S
    val to_seq : 'a t -> (key * 'a) sequence
    val of_seq : (key * 'a) sequence -> 'a t
    val keys : 'a t -> key sequence
    val values : 'a t -> 'a sequence

    val to_list : 'a t -> (key * 'a) list
      (** @since 0.3.4 *)

    val of_list : (key * 'a) list -> 'a t
      (** @since 0.3.4 *)
  end

  (** Adapt a pre-existing Map module to make it sequence-aware *)
  module Adapt(M : Map.S) : S with type key = M.key and type 'a t = 'a M.t

  (** Create an enriched Map module, with sequence-aware functions *)
  module Make(V : Map.OrderedType) : S with type key = V.t
end

(** {2 Infinite sequences of random values} *)

val random_int : int -> int t
  (** Infinite sequence of random integers between 0 and
      the given higher bound (see Random.int) *)

val random_bool : bool t
  (** Infinite sequence of random bool values *)

val random_float : float -> float t

val random_array : 'a array -> 'a t
  (** Sequence of choices of an element in the array *)

val random_list : 'a list -> 'a t
  (** Infinite sequence of random elements of the list. Basically the
      same as {!random_array}. *)

(** {2 Infix functions} *)

module Infix : sig
  val (--) : int -> int -> int t
    (** [a -- b] is the range of integers from [a] to [b], both included,
        in increasing order. It will therefore be empty if [a > b]. *)

  val (--^) : int -> int -> int t
    (** [a --^ b] is the range of integers from [b] to [a], both included,
        in decreasing order (starts from [a]).
        It will therefore be empty if [a < b]. *)

  val (>>=) : 'a t -> ('a -> 'b t) -> 'b t
    (** Monadic bind (infix version of {!flat_map}
        @since 0.3.4 *)

  val (>|=) : 'a t -> ('a -> 'b) -> 'b t
    (** Infix version of {!map}
        @since 0.3.4 *)

  val (<*>) : ('a -> 'b) t -> 'a t -> 'b t
    (** Applicative operator (product+application)
        @since 0.3.4 *)

  val (<+>) : 'a t -> 'a t -> 'a t
    (** Concatenation of sequences
        @since 0.3.4 *)
end

include module type of Infix


(** {2 Pretty printing of sequences} *)

val pp_seq : ?sep:string -> (Format.formatter -> 'a -> unit) ->
             Format.formatter -> 'a t -> unit
  (** Pretty print a sequence of ['a], using the given pretty printer
      to print each elements. An optional separator string can be provided. *)

val pp_buf : ?sep:string -> (Buffer.t -> 'a -> unit) ->
             Buffer.t -> 'a t -> unit
  (** Print into a buffer *)

val to_string : ?sep:string -> ('a -> string) -> 'a t -> string
  (** Print into a string *)

(** {2 Basic IO}

Very basic interface to manipulate files as sequence of chunks/lines. The
sequences take care of opening and closing files properly; every time
one iterates over a sequence, the file is opened/closed again.

Example: copy a file ["a"] into file ["b"], removing blank lines:

{[
  Sequence.(IO.lines_of "a" |> filter (fun l-> l<> "") |> IO.write_lines "b");;
]}

By chunks of [4096] bytes:

{[
  Sequence.IO.(chunks_of ~size:4096 "a" |> write_to "b");;
]}

<<<<<<< HEAD
=======
Read the lines of a file into a list:

{[
  Sequence.IO.lines "a" |> Sequence.to_list
]}

>>>>>>> d67dcedd
@since 0.3.4 *)

module IO : sig
  val lines_of : ?mode:int -> ?flags:open_flag list ->
                string -> string t
  (** [lines_of filename] reads all lines of the given file. It raises the
      same exception as would opening the file and read from it, except
      from [End_of_file] (which is caught). The file is {b always} properly
      closed.
      Every time the sequence is iterated on, the file is opened again, so
      different iterations might return different results
      @param mode default [0o644]
      @param flags default: [[Open_rdonly]] *)

  val chunks_of : ?mode:int -> ?flags:open_flag list -> ?size:int ->
                  string -> string t
  (** Read chunks of the given [size] from the file. The last chunk might be
      smaller. Behaves like {!lines_of} regarding errors and options.
      Every time the sequence is iterated on, the file is opened again, so
      different iterations might return different results *)

  val write_to : ?mode:int -> ?flags:open_flag list ->
                 string -> string t -> unit
  (** [write_to filename seq] writes all strings from [seq] into the given
      file. It takes care of opening and closing the file.
      @param mode default [0o644]
      @param flags used by [open_out_gen]. Default: [[Open_creat;Open_wronly]]. *)

  val write_bytes_to : ?mode:int -> ?flags:open_flag list ->
                       string -> Bytes.t t -> unit
  (** @since 0.5 *)

  val write_lines : ?mode:int -> ?flags:open_flag list ->
                    string -> string t -> unit
  (** Same as {!write_to}, but intercales ['\n'] between each string *)

  val write_bytes_lines : ?mode:int -> ?flags:open_flag list ->
                    string -> Bytes.t t -> unit
  (** @since 0.5 *)
end<|MERGE_RESOLUTION|>--- conflicted
+++ resolved
@@ -576,15 +576,12 @@
   Sequence.IO.(chunks_of ~size:4096 "a" |> write_to "b");;
 ]}
 
-<<<<<<< HEAD
-=======
 Read the lines of a file into a list:
 
 {[
   Sequence.IO.lines "a" |> Sequence.to_list
 ]}
 
->>>>>>> d67dcedd
 @since 0.3.4 *)
 
 module IO : sig
