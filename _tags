--- conflicted
+++ resolved
@@ -1,9 +1,5 @@
 # OASIS_START
-<<<<<<< HEAD
 # DO NOT EDIT (digest: 1dc452faf114e2c3c507c622ca14c960)
-=======
-# DO NOT EDIT (digest: 1681c391580688c2463b8457d464cf03)
->>>>>>> a2179d43
 # Ignore VCS directories, you can use the same kind of rule outside
 # OASIS_START/STOP if you want to exclude directories that contains
 # useless stuff for the build process
